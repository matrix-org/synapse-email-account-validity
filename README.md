--- conflicted
+++ resolved
@@ -27,26 +27,16 @@
       period: 6w
       # How long before an account expires should Synapse send it a renewal email.
       renew_at: 1w
-<<<<<<< HEAD
       # Whether to include a link to click in the emails sent to users. If false, only a
       # renewal token is sent, in which case it is generated so it's simpler, and the
       # user will need to copy it into a compatible client that will send an
       # authenticated request to the server.
       # Defaults to true.
       send_links: true
-=======
->>>>>>> 8e2cfbec
 ```
 
 The syntax for durations is the same as in the rest of Synapse's configuration file.
 
-<<<<<<< HEAD
-Configuration parameters with matching names that appear both in `account_validity` and
-`listeners` __must__ have the same value in both places, otherwise the module will not
-behave correctly.
-
-=======
->>>>>>> 8e2cfbec
 ## Templates
 
 The templates the module will use are:
@@ -76,11 +66,6 @@
   with the wrong token. It doesn't get passed any variable.
 
 You can find and change the default templates [here](https://github.com/matrix-org/synapse-email-account-validity/tree/main/email_account_validity/templates).
-<<<<<<< HEAD
-
-Note that the templates directory contains two files that aren't templates (`mail.css`
-and `mail-expiry.css`), but are used by email templates to apply visual adjustments.
-=======
 Admins can install custom templates either by changing the default ones directly, or by
 configuring Synapse with a custom template directory that contains the custom templates.
 Note that the templates directory contains two files that aren't templates (`mail.css`
@@ -88,7 +73,6 @@
 
 Admins that don't need to customise their templates can just use the module as is and
 ignore the previous paragraph.
->>>>>>> 8e2cfbec
 
 ## Routes
 
