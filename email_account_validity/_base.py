--- conflicted
+++ resolved
@@ -14,17 +14,13 @@
 # limitations under the License.
 
 import logging
-<<<<<<< HEAD
 import os
-=======
->>>>>>> f0868632
 import time
-from typing import Any, Optional, Tuple
+from typing import Optional, Tuple
 
 from twisted.web.server import Request
 
-<<<<<<< HEAD
-from synapse.module_api import ModuleApi, parse_json_object_from_request, UserID
+from synapse.module_api import ModuleApi, UserID, parse_json_object_from_request
 from synapse.module_api.errors import SynapseError
 
 from email_account_validity._store import EmailAccountValidityStore
@@ -33,32 +29,19 @@
     random_string,
     UNAUTHENTICATED_TOKEN_REGEX,
 )
-=======
-from synapse.module_api import ModuleApi, UserID, parse_json_object_from_request
-from synapse.module_api.errors import SynapseError
-
-from email_account_validity._store import EmailAccountValidityStore
-from email_account_validity._utils import random_string
->>>>>>> f0868632
 
 logger = logging.getLogger(__name__)
 
 
 class EmailAccountValidityBase:
-    def __init__(self, config: dict, api: ModuleApi):
+    def __init__(self, config: dict, api: ModuleApi, store: EmailAccountValidityStore):
         self._api = api
-        self._store = EmailAccountValidityStore(config, api)
-
-<<<<<<< HEAD
+        self._store = store
+
+        self._period = config["period"]
+
         self._period = config.get("period")
         self._send_links = config.get("send_links", True)
-=======
-        self._period = config["period"]
-
-        (self._template_html, self._template_text,) = api.read_templates(
-            ["notice_expiry.html", "notice_expiry.txt"],
-        )
->>>>>>> f0868632
 
         if "renew_email_subject" in config:
             renew_email_subject = config["renew_email_subject"]
@@ -236,25 +219,18 @@
               * An int representing the user's expiry timestamp as milliseconds since the
                 epoch, or 0 if the token was invalid.
         """
-<<<<<<< HEAD
         # If we were not able to authenticate the user requesting a renewal, and the
         # token needs authentication, consider the token neither valid nor stale.
         if user_id is None and not UNAUTHENTICATED_TOKEN_REGEX.match(renewal_token):
             return False, False, 0
 
         # Verify if the token, or the (token, user_id) tuple, exists.
-=======
->>>>>>> f0868632
         try:
             (
                 user_id,
                 current_expiration_ts,
                 token_used_ts,
-<<<<<<< HEAD
             ) = await self._store.validate_renewal_token(renewal_token, user_id)
-=======
-            ) = await self._store.get_user_from_renewal_token(renewal_token)
->>>>>>> f0868632
         except SynapseError:
             return False, False, 0
 
