--- conflicted
+++ resolved
@@ -19,10 +19,7 @@
 from typing import Dict, List, Optional, Tuple, Union
 
 from synapse.module_api import DatabasePool, LoggingTransaction, ModuleApi, cached
-<<<<<<< HEAD
 from synapse.module_api.errors import SynapseError
-=======
->>>>>>> f0868632
 
 logger = logging.getLogger(__name__)
 
@@ -33,13 +30,8 @@
 class EmailAccountValidityStore:
     def __init__(self, config: dict, api: ModuleApi):
         self._api = api
-<<<<<<< HEAD
-        self._period = config.get("period")
-        self._renew_at = config.get("renew_at")
-=======
         self._period = config["period"]
         self._renew_at = config["renew_at"]
->>>>>>> f0868632
         self._expiration_ts_max_delta = self._period * 10.0 / 100.0
         self._rand = random.SystemRandom()
 
@@ -134,12 +126,8 @@
             # state includes an expiration timestamp close to now + validity period, but
             # is slightly randomised to avoid sending huge bursts of renewal emails at
             # once.
-<<<<<<< HEAD
             now_ms = int(time.time() * 1000)
             default_expiration_ts = now_ms + self._period
-=======
-            default_expiration_ts = int(time.time() * 1000) + self._period
->>>>>>> f0868632
             for user in missing_users:
                 if users_to_insert.get(user["name"]) is None:
                     users_to_insert[user["name"]] = {
@@ -205,10 +193,7 @@
         return await self._api.run_db_interaction(
             "get_users_expiring_soon",
             select_users_txn,
-<<<<<<< HEAD
-=======
             int(time.time() * 1000),
->>>>>>> f0868632
             self._renew_at,
         )
 
