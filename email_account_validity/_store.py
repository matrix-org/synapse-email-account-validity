--- conflicted
+++ resolved
@@ -19,12 +19,9 @@
 from typing import Dict, List, Optional, Tuple, Union
 
 from synapse.module_api import DatabasePool, LoggingTransaction, ModuleApi, cached
-<<<<<<< HEAD
 from synapse.module_api.errors import SynapseError
-=======
 
 from email_account_validity._config import EmailAccountValidityConfig
->>>>>>> 8e2cfbec
 
 logger = logging.getLogger(__name__)
 
@@ -35,17 +32,12 @@
 class EmailAccountValidityStore:
     def __init__(self, config: EmailAccountValidityConfig, api: ModuleApi):
         self._api = api
-<<<<<<< HEAD
-        self._period = config["period"]
-        self._renew_at = config["renew_at"]
-=======
         self._period = config.period
         self._renew_at = config.renew_at
->>>>>>> 8e2cfbec
         self._expiration_ts_max_delta = self._period * 10.0 / 100.0
         self._rand = random.SystemRandom()
 
-        use_long_tokens = config.get("send_links", True)
+        use_long_tokens = config.send_links
         self._token_column_name = (
             _LONG_TOKEN_COLUMN_NAME
             if use_long_tokens
@@ -136,12 +128,7 @@
             # state includes an expiration timestamp close to now + validity period, but
             # is slightly randomised to avoid sending huge bursts of renewal emails at
             # once.
-<<<<<<< HEAD
-            now_ms = int(time.time() * 1000)
-            default_expiration_ts = now_ms + self._period
-=======
             default_expiration_ts = int(time.time() * 1000) + self._period
->>>>>>> 8e2cfbec
             for user in missing_users:
                 if users_to_insert.get(user["name"]) is None:
                     users_to_insert[user["name"]] = {
